--- conflicted
+++ resolved
@@ -40,17 +40,9 @@
       sparkContext.addSparkListener(new StatsReportListener())
       hiveContext = new HiveContext(sparkContext)
 
-<<<<<<< HEAD
-      hiveContext = new HiveContext(sparkContext) {
-        @transient lazy val sessionState = {
-          val state = getSessionState()
-          setConf(state.getConf.getAllProperties)
-          state
-=======
       if (log.isDebugEnabled) {
         hiveContext.hiveconf.getAllProperties.toSeq.sorted.foreach { case (k, v) =>
           logDebug(s"HiveConf var: $k=$v")
->>>>>>> 779d67b8
         }
       }
     }
