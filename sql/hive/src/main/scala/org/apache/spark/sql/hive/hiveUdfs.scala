--- conflicted
+++ resolved
@@ -20,6 +20,8 @@
 import org.apache.hadoop.hive.ql.udf.generic.GenericUDFUtils.ConversionHelper
 
 import scala.collection.mutable.ArrayBuffer
+
+import org.apache.hadoop.hive.common.`type`.HiveDecimal
 import org.apache.hadoop.hive.ql.exec.UDF
 import org.apache.hadoop.hive.ql.exec.{FunctionInfo, FunctionRegistry}
 import org.apache.hadoop.hive.ql.udf.{UDFType => HiveUDFType}
@@ -29,8 +31,8 @@
 import org.apache.spark.sql.catalyst.analysis
 import org.apache.spark.sql.catalyst.expressions._
 import org.apache.spark.sql.catalyst.types._
+import org.apache.spark.sql.hive.HiveShim
 import org.apache.spark.util.Utils.getContextOrSparkClassLoader
-import org.apache.spark.sql.hive.HiveShim
 
 /* Implicit conversions */
 import scala.collection.JavaConversions._
@@ -109,41 +111,6 @@
   @transient
   protected lazy val arguments = children.map(c => toInspector(c.dataType)).toArray
 
-<<<<<<< HEAD
-  protected lazy val wrappers: Array[(Any) => AnyRef] = method.getParameterTypes.map { argClass =>
-    val primitiveClasses = Seq(
-      Integer.TYPE, classOf[java.lang.Integer], classOf[java.lang.String], java.lang.Double.TYPE,
-      classOf[java.lang.Double], java.lang.Long.TYPE, classOf[java.lang.Long],
-      classOf[org.apache.hadoop.hive.common.`type`.HiveDecimal],
-      java.lang.Byte.TYPE, classOf[java.lang.Byte],
-      classOf[java.sql.Timestamp]
-    )
-    val matchingConstructor = argClass.getConstructors.find { c =>
-      c.getParameterTypes.size == 1 && primitiveClasses.contains(c.getParameterTypes.head)
-    }
-
-    matchingConstructor match {
-      case Some(constructor) =>
-        (a: Any) => {
-          logDebug(
-            s"Wrapping $a of type ${if (a == null) "null" else a.getClass.getName} $constructor.")
-          // We must make sure that primitives get boxed java style.
-          if (a == null) {
-            null
-          } else {
-            constructor.newInstance(a match {
-              case i: Int => i: java.lang.Integer
-              case bd: BigDecimal => HiveShim.createDecimal(bd.underlying())
-              case other: AnyRef => other
-            }).asInstanceOf[AnyRef]
-          }
-        }
-      case None =>
-        (a: Any) => a match {
-          case wrapper => wrap(wrapper)
-        }
-    }
-=======
   // Create parameter converters
   @transient
   protected lazy val conversionHelper = new ConversionHelper(method, arguments)
@@ -153,9 +120,8 @@
 
   def catalystToHive(value: Any): Object = value match {
     // TODO need more types here? or can we use wrap()
-    case bd: BigDecimal => new HiveDecimal(bd.underlying())
+    case bd: BigDecimal => HiveShim.createDecimal(bd.underlying())
     case d => d.asInstanceOf[Object]
->>>>>>> 3ee3b2bf
   }
 
   // TODO: Finish input output types.
