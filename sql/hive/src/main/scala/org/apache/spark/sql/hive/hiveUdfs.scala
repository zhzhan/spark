/*
 * Licensed to the Apache Software Foundation (ASF) under one or more
 * contributor license agreements.  See the NOTICE file distributed with
 * this work for additional information regarding copyright ownership.
 * The ASF licenses this file to You under the Apache License, Version 2.0
 * (the "License"); you may not use this file except in compliance with
 * the License.  You may obtain a copy of the License at
 *
 *    http://www.apache.org/licenses/LICENSE-2.0
 *
 * Unless required by applicable law or agreed to in writing, software
 * distributed under the License is distributed on an "AS IS" BASIS,
 * WITHOUT WARRANTIES OR CONDITIONS OF ANY KIND, either express or implied.
 * See the License for the specific language governing permissions and
 * limitations under the License.
 */

package org.apache.spark.sql.hive

import org.apache.hadoop.hive.ql.udf.generic.GenericUDFUtils.ConversionHelper

import scala.collection.mutable.ArrayBuffer

import org.apache.hadoop.hive.serde2.objectinspector.ObjectInspector
import org.apache.hadoop.hive.serde2.objectinspector.ObjectInspectorFactory.ObjectInspectorOptions
import org.apache.hadoop.hive.serde2.objectinspector.ObjectInspectorFactory
import org.apache.hadoop.hive.ql.exec.{UDF, UDAF}
import org.apache.hadoop.hive.ql.exec.{FunctionInfo, FunctionRegistry}
import org.apache.hadoop.hive.ql.udf.{UDFType => HiveUDFType}
import org.apache.hadoop.hive.ql.udf.generic._
import org.apache.hadoop.hive.ql.udf.generic.GenericUDF._

import org.apache.spark.Logging
import org.apache.spark.sql.catalyst.analysis
import org.apache.spark.sql.catalyst.expressions._
import org.apache.spark.sql.catalyst.types._
import org.apache.spark.util.Utils.getContextOrSparkClassLoader

/* Implicit conversions */
import scala.collection.JavaConversions._

private[hive] abstract class HiveFunctionRegistry
  extends analysis.FunctionRegistry with HiveInspectors {

  def getFunctionInfo(name: String) = FunctionRegistry.getFunctionInfo(name)

  def lookupFunction(name: String, children: Seq[Expression]): Expression = {
    // We only look it up to see if it exists, but do not include it in the HiveUDF since it is
    // not always serializable.
    val functionInfo: FunctionInfo =
      Option(FunctionRegistry.getFunctionInfo(name.toLowerCase)).getOrElse(
        sys.error(s"Couldn't find function $name"))

    val functionClassName = functionInfo.getFunctionClass.getName

    if (classOf[UDF].isAssignableFrom(functionInfo.getFunctionClass)) {
      HiveSimpleUdf(functionClassName, children)
    } else if (classOf[GenericUDF].isAssignableFrom(functionInfo.getFunctionClass)) {
      HiveGenericUdf(functionClassName, children)
    } else if (
         classOf[AbstractGenericUDAFResolver].isAssignableFrom(functionInfo.getFunctionClass)) {
      HiveGenericUdaf(functionClassName, children)
    } else if (classOf[UDAF].isAssignableFrom(functionInfo.getFunctionClass)) {
      HiveUdaf(functionClassName, children)
    } else if (classOf[GenericUDTF].isAssignableFrom(functionInfo.getFunctionClass)) {
      HiveGenericUdtf(functionClassName, Nil, children)
    } else {
      sys.error(s"No handler for udf ${functionInfo.getFunctionClass}")
    }
  }
}

private[hive] trait HiveFunctionFactory {
  val functionClassName: String

  def createFunction[UDFType]() =
    getContextOrSparkClassLoader.loadClass(functionClassName).newInstance.asInstanceOf[UDFType]
}

private[hive] abstract class HiveUdf extends Expression with Logging with HiveFunctionFactory {
  self: Product =>

  type UDFType
  type EvaluatedType = Any

  def nullable = true

  lazy val function = createFunction[UDFType]()

  override def toString = s"$nodeName#$functionClassName(${children.mkString(",")})"
}

private[hive] case class HiveSimpleUdf(functionClassName: String, children: Seq[Expression])
  extends HiveUdf with HiveInspectors {

  type UDFType = UDF

  @transient
  protected lazy val method =
    function.getResolver.getEvalMethod(children.map(_.dataType.toTypeInfo))

  @transient
  protected lazy val arguments = children.map(toInspector).toArray

  @transient
  protected lazy val isUDFDeterministic = {
    val udfType = function.getClass().getAnnotation(classOf[HiveUDFType])
    udfType != null && udfType.deterministic()
  }

  override def foldable = {
    isUDFDeterministic && children.foldLeft(true)((prev, n) => prev && n.foldable)
  }

  // Create parameter converters
  @transient
  protected lazy val conversionHelper = new ConversionHelper(method, arguments)

  @transient
  lazy val dataType = javaClassToDataType(method.getReturnType)

  @transient
  lazy val returnInspector = ObjectInspectorFactory.getReflectionObjectInspector(
    method.getGenericReturnType(), ObjectInspectorOptions.JAVA)

  @transient
  protected lazy val cached = new Array[AnyRef](children.length)

  // TODO: Finish input output types.
  override def eval(input: Row): Any = {
    unwrap(
      FunctionRegistry.invoke(method, function, conversionHelper
        .convertIfNecessary(wrap(children.map(c => c.eval(input)), arguments, cached): _*): _*),
      returnInspector)
  }
}

// Adapter from Catalyst ExpressionResult to Hive DeferredObject
private[hive] class DeferredObjectAdapter(oi: ObjectInspector)
  extends DeferredObject with HiveInspectors {
  private var func: () => Any = _
  def set(func: () => Any) {
    this.func = func
  }
  override def prepare(i: Int) = {}
  override def get(): AnyRef = wrap(func(), oi)
}

private[hive] case class HiveGenericUdf(functionClassName: String, children: Seq[Expression])
  extends HiveUdf with HiveInspectors {
  type UDFType = GenericUDF

  @transient
<<<<<<< HEAD
  protected lazy val argumentInspectors =
    HiveShim.getArgumentInspectors(functionClassName, children, toInspector _)
=======
  protected lazy val argumentInspectors = children.map(toInspector)
>>>>>>> 779d67b8

  @transient
  protected lazy val returnInspector = function.initialize(argumentInspectors.toArray)

  @transient
  protected lazy val isUDFDeterministic = {
    val udfType = function.getClass().getAnnotation(classOf[HiveUDFType])
    (udfType != null && udfType.deterministic())
  }

  override def foldable = {
    isUDFDeterministic && children.foldLeft(true)((prev, n) => prev && n.foldable)
  }

  @transient
  protected lazy val deferedObjects =
    argumentInspectors.map(new DeferredObjectAdapter(_)).toArray[DeferredObject]

  lazy val dataType: DataType = inspectorToDataType(returnInspector)

  override def eval(input: Row): Any = {
    returnInspector // Make sure initialized.
    var i = 0
    while (i < children.length) {
      val idx = i
      deferedObjects(i).asInstanceOf[DeferredObjectAdapter].set(
        () => {
          children(idx).eval(input)
        })
      i += 1
    }
    unwrap(function.evaluate(deferedObjects), returnInspector)
  }
}

private[hive] case class HiveGenericUdaf(
    functionClassName: String,
    children: Seq[Expression]) extends AggregateExpression
  with HiveInspectors
  with HiveFunctionFactory {

  type UDFType = AbstractGenericUDAFResolver

  @transient
  protected lazy val resolver: AbstractGenericUDAFResolver = createFunction()

  @transient
  protected lazy val objectInspector  = {
    resolver.getEvaluator(children.map(_.dataType.toTypeInfo).toArray)
      .init(GenericUDAFEvaluator.Mode.COMPLETE, inspectors.toArray)
  }

  @transient
  protected lazy val inspectors = children.map(_.dataType).map(toInspector)

  def dataType: DataType = inspectorToDataType(objectInspector)

  def nullable: Boolean = true

  override def toString = s"$nodeName#$functionClassName(${children.mkString(",")})"

  def newInstance() = new HiveUdafFunction(functionClassName, children, this)
}

/** It is used as a wrapper for the hive functions which uses UDAF interface */
private[hive] case class HiveUdaf(
    functionClassName: String,
    children: Seq[Expression]) extends AggregateExpression
  with HiveInspectors
  with HiveFunctionFactory {

  type UDFType = UDAF

  @transient
  protected lazy val resolver: AbstractGenericUDAFResolver = new GenericUDAFBridge(createFunction())

  @transient
  protected lazy val objectInspector  = {
    resolver.getEvaluator(children.map(_.dataType.toTypeInfo).toArray)
      .init(GenericUDAFEvaluator.Mode.COMPLETE, inspectors.toArray)
  }

  @transient
  protected lazy val inspectors = children.map(_.dataType).map(toInspector)

  def dataType: DataType = inspectorToDataType(objectInspector)

  def nullable: Boolean = true

  override def toString = s"$nodeName#$functionClassName(${children.mkString(",")})"

  def newInstance() =
    new HiveUdafFunction(functionClassName, children, this, true)
}

/**
 * Converts a Hive Generic User Defined Table Generating Function (UDTF) to a
 * [[catalyst.expressions.Generator Generator]].  Note that the semantics of Generators do not allow
 * Generators to maintain state in between input rows.  Thus UDTFs that rely on partitioning
 * dependent operations like calls to `close()` before producing output will not operate the same as
 * in Hive.  However, in practice this should not affect compatibility for most sane UDTFs
 * (e.g. explode or GenericUDTFParseUrlTuple).
 *
 * Operators that require maintaining state in between input rows should instead be implemented as
 * user defined aggregations, which have clean semantics even in a partitioned execution.
 */
private[hive] case class HiveGenericUdtf(
    functionClassName: String,
    aliasNames: Seq[String],
    children: Seq[Expression])
  extends Generator with HiveInspectors with HiveFunctionFactory {

  @transient
  protected lazy val function: GenericUDTF = createFunction()

  @transient
  protected lazy val inputInspectors = children.map(_.dataType).map(toInspector)

  @transient
  protected lazy val outputInspector = function.initialize(inputInspectors.toArray)

  @transient
  protected lazy val udtInput = new Array[AnyRef](children.length)

  protected lazy val outputDataTypes = outputInspector.getAllStructFieldRefs.map {
    field => inspectorToDataType(field.getFieldObjectInspector)
  }

  override protected def makeOutput() = {
    // Use column names when given, otherwise c_1, c_2, ... c_n.
    if (aliasNames.size == outputDataTypes.size) {
      aliasNames.zip(outputDataTypes).map {
        case (attrName, attrDataType) =>
          AttributeReference(attrName, attrDataType, nullable = true)()
      }
    } else {
      outputDataTypes.zipWithIndex.map {
        case (attrDataType, i) =>
          AttributeReference(s"c_$i", attrDataType, nullable = true)()
      }
    }
  }

  override def eval(input: Row): TraversableOnce[Row] = {
    outputInspector // Make sure initialized.

    val inputProjection = new InterpretedProjection(children)
    val collector = new UDTFCollector
    function.setCollector(collector)
    function.process(wrap(inputProjection(input), inputInspectors, udtInput))
    collector.collectRows()
  }

  protected class UDTFCollector extends Collector {
    var collected = new ArrayBuffer[Row]

    override def collect(input: java.lang.Object) {
      // We need to clone the input here because implementations of
      // GenericUDTF reuse the same object. Luckily they are always an array, so
      // it is easy to clone.
      collected += unwrap(input, outputInspector).asInstanceOf[Row]
    }

    def collectRows() = {
      val toCollect = collected
      collected = new ArrayBuffer[Row]
      toCollect
    }
  }

  override def toString = s"$nodeName#$functionClassName(${children.mkString(",")})"
}

private[hive] case class HiveUdafFunction(
    functionClassName: String,
    exprs: Seq[Expression],
    base: AggregateExpression,
    isUDAFBridgeRequired: Boolean = false)
  extends AggregateFunction
  with HiveInspectors
  with HiveFunctionFactory {

  def this() = this(null, null, null)

  private val resolver =
    if (isUDAFBridgeRequired) {
      new GenericUDAFBridge(createFunction[UDAF]())
    } else {
      createFunction[AbstractGenericUDAFResolver]()
    }

  private val inspectors = exprs.map(_.dataType).map(toInspector).toArray

  private val function = resolver.getEvaluator(exprs.map(_.dataType.toTypeInfo).toArray)

  private val returnInspector = function.init(GenericUDAFEvaluator.Mode.COMPLETE, inspectors)

  // Cast required to avoid type inference selecting a deprecated Hive API.
  private val buffer =
    function.getNewAggregationBuffer.asInstanceOf[GenericUDAFEvaluator.AbstractAggregationBuffer]

  override def eval(input: Row): Any = unwrap(function.evaluate(buffer), returnInspector)

  @transient
  val inputProjection = new InterpretedProjection(exprs)

  def update(input: Row): Unit = {
    val inputs = inputProjection(input).asInstanceOf[Seq[AnyRef]].toArray
    function.iterate(buffer, inputs)
  }
}<|MERGE_RESOLUTION|>--- conflicted
+++ resolved
@@ -151,12 +151,8 @@
   type UDFType = GenericUDF
 
   @transient
-<<<<<<< HEAD
-  protected lazy val argumentInspectors =
-    HiveShim.getArgumentInspectors(functionClassName, children, toInspector _)
-=======
   protected lazy val argumentInspectors = children.map(toInspector)
->>>>>>> 779d67b8
+
 
   @transient
   protected lazy val returnInspector = function.initialize(argumentInspectors.toArray)
